--- conflicted
+++ resolved
@@ -5,6 +5,7 @@
 import { getNeo4jNumber } from '$lib/utils/neo4j-utils';
 import type { VoteStatus } from '$lib/types/domain/nodes';
 
+// Type definitions
 export interface VoteBehaviourState {
   userVoteStatus: VoteStatus;
   positiveVotes: number;
@@ -22,12 +23,16 @@
   graphStore?: any;
   getVoteEndpoint?: (id: string) => string;
   getRemoveVoteEndpoint?: (id: string) => string;
+  // Custom identifier for API calls (e.g., word text instead of node ID)
   apiIdentifier?: string;
+  // Data object to update directly for reactivity
   dataObject?: any;
+  // Properties to update in data object
   dataProperties?: {
     positiveVotesKey?: string;
     negativeVotesKey?: string;
   };
+  // Callback to trigger reactivity in parent component
   onDataUpdate?: () => void;
   // ENHANCED: Support for pre-loaded batch data
   initialVoteData?: {
@@ -39,6 +44,7 @@
 }
 
 export interface VoteBehaviour {
+  // State (readable stores)
   userVoteStatus: Readable<VoteStatus>;
   positiveVotes: Readable<number>;
   negativeVotes: Readable<number>;
@@ -51,25 +57,24 @@
   lastVoteType: Readable<VoteStatus | null>;
   error: Readable<string | null>;
   
-<<<<<<< HEAD
-  initialize: (initialData?: Partial<VoteBehaviourState>) => Promise<void>;
-=======
   // Methods
   initialize: (initialData?: Partial<VoteBehaviourState> & { skipVoteStatusFetch?: boolean }) => Promise<void>;
->>>>>>> 647535d9
   handleVote: (voteType: VoteStatus) => Promise<boolean>;
-  fetchUserVoteStatus: () => Promise<void>;
   updateFromExternalSource: (voteData: Partial<VoteBehaviourState>) => void;
   reset: () => void;
   getCurrentState: () => VoteBehaviourState;
 }
 
+/**
+ * Creates standardised voting behaviour for node components
+ */
 export function createVoteBehaviour(
   nodeId: string, 
   nodeType: string, 
   options: VoteBehaviourOptions = {}
 ): VoteBehaviour {
   
+  // Extract options with defaults
   const voteStore = options.voteStore || null;
   const graphStore = options.graphStore || null;
   const apiIdentifier = options.apiIdentifier || nodeId;
@@ -81,9 +86,11 @@
   const onDataUpdate = options.onDataUpdate || null;
   const initialVoteData = options.initialVoteData || null; // ENHANCED: Extract initial vote data
   
+  // Default endpoint functions
   const getVoteEndpoint = options.getVoteEndpoint || ((id: string) => `/nodes/${nodeType}/${id}/vote`);
   const getRemoveVoteEndpoint = options.getRemoveVoteEndpoint || ((id: string) => `/nodes/${nodeType}/${id}/vote/remove`);
 
+  // Internal state stores
   const userVoteStatus: Writable<VoteStatus> = writable('none');
   const positiveVotes: Writable<number> = writable(0);
   const negativeVotes: Writable<number> = writable(0);
@@ -93,6 +100,7 @@
   const error: Writable<string | null> = writable(null);
   const lastVoteTime: Writable<number> = writable(0);
 
+  // Derived state
   const netVotes = derived(
     [positiveVotes, negativeVotes],
     ([pos, neg]) => pos - neg
@@ -113,26 +121,32 @@
     (net) => net > 0 ? 'agreed' : net < 0 ? 'disagreed' : 'undecided'
   );
 
+  // Private helper functions
   function updateVoteCounts(apiResponse: any): void {
     const pos = getNeo4jNumber(apiResponse.positiveVotes);
     const neg = getNeo4jNumber(apiResponse.negativeVotes);
     
+    // Update internal stores
     positiveVotes.set(pos);
     negativeVotes.set(neg);
     
+    // Update data object directly for reactivity
     if (dataObject && dataProperties && dataProperties.positiveVotesKey && dataProperties.negativeVotesKey) {
       dataObject[dataProperties.positiveVotesKey] = pos;
       dataObject[dataProperties.negativeVotesKey] = neg;
       
+      // Trigger reactivity callback if provided
       if (onDataUpdate && typeof onDataUpdate === 'function') {
         onDataUpdate();
       }
     }
     
+    // CLEAN: Update external store if provided - now each view uses its correct store
     if (voteStore && typeof voteStore.updateVoteData === 'function') {
       voteStore.updateVoteData(nodeId, pos, neg);
     }
     
+    // Update graph store visibility if provided
     if (graphStore && typeof graphStore.recalculateNodeVisibility === 'function') {
       graphStore.recalculateNodeVisibility(nodeId, pos, neg);
     }
@@ -146,10 +160,12 @@
       let result;
       
       if (voteType === 'none') {
+        // Remove vote
         result = await fetchWithAuth(getRemoveVoteEndpoint(apiIdentifier), {
           method: 'POST'
         });
       } else {
+        // Cast vote
         result = await fetchWithAuth(getVoteEndpoint(apiIdentifier), {
           method: 'POST',
           body: JSON.stringify({
@@ -185,6 +201,7 @@
       
       userVoteStatus.set(response.status || 'none');
       
+      // Update vote counts from API response
       if (response.positiveVotes !== undefined && response.negativeVotes !== undefined) {
         updateVoteCounts(response);
       }
@@ -203,12 +220,6 @@
     }
   }
 
-<<<<<<< HEAD
-  async function initialize(initialData: Partial<VoteBehaviourState> = {}): Promise<void> {
-    try {
-      let hasCompleteVoteData = false;
-      
-=======
   // Public methods
   async function initialize(
     initialData: Partial<VoteBehaviourState> & { skipVoteStatusFetch?: boolean } = {}
@@ -245,22 +256,18 @@
       }
 
       // CLEAN: Initialize from external store if available - now uses correct store
->>>>>>> 647535d9
       if (voteStore && typeof voteStore.getVoteData === 'function') {
         const storeData = voteStore.getVoteData(nodeId);
         positiveVotes.set(storeData.positiveVotes || 0);
         negativeVotes.set(storeData.negativeVotes || 0);
-        
-        if (storeData.positiveVotes >= 0 && storeData.negativeVotes >= 0) {
-          hasCompleteVoteData = true;
-        }
-      }
-
+      }
+
+      // Initialize from initial data if provided
       if (initialData.positiveVotes !== undefined) {
         const pos = getNeo4jNumber(initialData.positiveVotes);
         positiveVotes.set(pos);
-        hasCompleteVoteData = true;
         
+        // Update data object as well
         if (dataObject && dataProperties && dataProperties.positiveVotesKey) {
           dataObject[dataProperties.positiveVotesKey] = pos;
         }
@@ -268,32 +275,19 @@
       if (initialData.negativeVotes !== undefined) {
         const neg = getNeo4jNumber(initialData.negativeVotes);
         negativeVotes.set(neg);
-        hasCompleteVoteData = true;
         
+        // Update data object as well
         if (dataObject && dataProperties && dataProperties.negativeVotesKey) {
           dataObject[dataProperties.negativeVotesKey] = neg;
         }
       }
 
-<<<<<<< HEAD
-      if (!hasCompleteVoteData) {
-        await initializeVoteStatus();
-      } else {
-        if (initialData.userVoteStatus !== undefined) {
-          userVoteStatus.set(initialData.userVoteStatus);
-        } else {
-          userVoteStatus.set('none');
-        }
-        
-        error.set(null);
-=======
       // ENHANCED: Skip vote status fetch if we have batch data or explicit skip
       if (!initialData.skipVoteStatusFetch) {
         // Fetch user's vote status from API
         await initializeVoteStatus();
       } else {
         console.log(`[VoteBehaviour] Skipping vote status fetch for ${nodeId} (using batch data)`);
->>>>>>> 647535d9
       }
 
     } catch (err) {
@@ -302,15 +296,6 @@
     }
   }
 
-  async function fetchUserVoteStatus(): Promise<void> {
-    try {
-      await initializeVoteStatus();
-    } catch (err) {
-      console.error(`[VoteBehaviour] Error fetching user vote status for ${nodeId}:`, err);
-      error.set('Failed to load user vote status');
-    }
-  }
-
   async function handleVote(voteType: VoteStatus): Promise<boolean> {
     const currentVoteStatus = get(userVoteStatus);
     const currentIsVoting = get(isVoting);
@@ -319,6 +304,7 @@
       return false;
     }
 
+    // Prevent duplicate votes of the same type
     if (voteType !== 'none' && currentVoteStatus === voteType) {
       return false;
     }
@@ -327,19 +313,25 @@
     error.set(null);
     lastVoteType.set(voteType);
     
+    // Store original values for potential rollback
     const originalVoteStatus = currentVoteStatus;
     const originalPositiveVotes = get(positiveVotes);
     const originalNegativeVotes = get(negativeVotes);
 
     try {
+      // Optimistic update
       userVoteStatus.set(voteType);
       
+      // Perform API call
       const result = await performVoteAction(voteType);
       
+      // Update vote counts from API response
       updateVoteCounts(result);
       
+      // Update last vote time for rate limiting
       lastVoteTime.set(Date.now());
       
+      // Trigger success animation
       voteSuccess.set(true);
       setTimeout(() => {
         voteSuccess.set(false);
@@ -351,11 +343,13 @@
     } catch (err) {
       console.error(`[VoteBehaviour] Error voting on ${apiIdentifier}:`, err);
       
+      // Rollback optimistic update
       userVoteStatus.set(originalVoteStatus);
       positiveVotes.set(originalPositiveVotes);
       negativeVotes.set(originalNegativeVotes);
       lastVoteType.set(null);
       
+      // Rollback data object changes
       if (dataObject && dataProperties && dataProperties.positiveVotesKey && dataProperties.negativeVotesKey) {
         dataObject[dataProperties.positiveVotesKey] = originalPositiveVotes;
         dataObject[dataProperties.negativeVotesKey] = originalNegativeVotes;
@@ -414,7 +408,9 @@
     };
   }
 
+  // Return public interface
   return {
+    // State (readable stores)
     userVoteStatus: { subscribe: userVoteStatus.subscribe },
     positiveVotes: { subscribe: positiveVotes.subscribe },
     negativeVotes: { subscribe: negativeVotes.subscribe },
@@ -427,9 +423,9 @@
     lastVoteType: { subscribe: lastVoteType.subscribe },
     error: { subscribe: error.subscribe },
     
+    // Methods
     initialize,
     handleVote,
-    fetchUserVoteStatus,
     updateFromExternalSource,
     reset,
     getCurrentState
